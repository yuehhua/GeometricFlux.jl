--- conflicted
+++ resolved
@@ -150,15 +150,10 @@
                     @test size(gat.a) == (2*out_channel, heads, 1)
 
                     Y = gat(X)
-<<<<<<< HEAD
-                    @test size(Y) == (out_channel * heads, 1)
-
+                    @test size(Y) == (out_channel, N)
                     # Test that the gradient can be computed
                     Zygote.gradient(() -> sum(gat(X)), params(gat))
                     @test true
-=======
-                    @test size(Y) == (out_channel, N)
->>>>>>> 264b11a9
                 end
             end
         end
