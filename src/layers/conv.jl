const AGGR2STR = Dict{Symbol,String}(:add => "∑", :sub => "-∑", :mul => "∏", :div => "1/∏",
                                     :max => "max", :min => "min", :mean => "𝔼[]")

"""
    GCNConv(graph, in=>out)
    GCNConv(graph, in=>out, σ)

Graph convolutional layer.

# Arguments
- `graph`: should be a adjacency matrix, `SimpleGraph`, `SimpleDiGraph` (from LightGraphs) or `SimpleWeightedGraph`, `SimpleWeightedDiGraph` (from SimpleWeightedGraphs).
- `in`: the dimension of input features.
- `out`: the dimension of output features.
- `bias::Bool=true`: keyword argument, whether to learn the additive bias.

Data should be stored in (# features, # nodes) order.
For example, a 1000-node graph each node of which poses 100 feautres is constructed.
The input data would be a `1000×100` array.
"""
struct GCNConv{T,F}
    weight::AbstractMatrix{T}
    bias::AbstractMatrix{T}
    norm::AbstractMatrix{T}
    σ::F
end

function GCNConv(adj::AbstractMatrix, ch::Pair{<:Integer,<:Integer}, σ = identity;
                 init = glorot_uniform, T::DataType=Float32, bias::Bool=true)
    N = size(adj, 1)
    b = bias ? init(ch[2], N) : zeros(T, ch[2], N)
    GCNConv(init(ch[2], ch[1]), b, normalized_laplacian(adj+I, T), σ)
end

@functor GCNConv
trainable(g::GCNConv) = [g.weight, g.bias]

(g::GCNConv)(X::AbstractMatrix) = g.σ.(g.weight * X * g.norm + g.bias)

function Base.show(io::IO, l::GCNConv)
    in_channel = size(l.weight, ndims(l.weight))
    out_channel = size(l.weight, ndims(l.weight)-1)
    print(io, "GCNConv(G(V=", size(l.norm, 1))
    print(io, ", E), ", in_channel, "=>", out_channel)
    l.σ == identity || print(io, ", ", l.σ)
    print(io, ")")
end



"""
    ChebConv(graph, in=>out, k)

Chebyshev spectral graph convolutional layer.

# Arguments
- `graph`: should be a adjacency matrix, `SimpleGraph`, `SimpleDiGraph` (from LightGraphs) or `SimpleWeightedGraph`, `SimpleWeightedDiGraph` (from SimpleWeightedGraphs).
- `in`: the dimension of input features.
- `out`: the dimension of output features.
- `k`: the order of Chebyshev polynomial.
- `bias::Bool=true`: keyword argument, whether to learn the additive bias.
"""
struct ChebConv{T}
    weight::AbstractArray{T,3}
    bias::AbstractMatrix{T}
    L̃::AbstractMatrix{T}
    k::Integer
    in_channel::Integer
    out_channel::Integer
end

function ChebConv(adj::AbstractMatrix, ch::Pair{<:Integer,<:Integer}, k::Integer;
                  init = glorot_uniform, T::DataType=Float32, bias::Bool=true)
    N = size(adj, 1)
    b = bias ? init(ch[2], N) : zeros(T, ch[2], N)
    L̃ = T(2. / eigmax(adj)) * normalized_laplacian(adj, T) - I
    ChebConv(init(ch[2], ch[1], k), b, L̃, k, ch[1], ch[2])
end

@functor ChebConv
trainable(c::ChebConv) = [c.weight, c.bias]

function (c::ChebConv)(X::AbstractMatrix{T}) where {T<:Real}
    fin = c.in_channel
    @assert size(X, 1) == fin "Input feature size must match input channel size."
    N = size(c.L̃, 1)
    @assert size(X, 2) == N "Input vertex number must match Laplacian matrix size."
    fout = c.out_channel

    Z = Array{T}(undef, fin, N, c.k)
    Z[:,:,1] = X
    Z[:,:,2] = X * c.L̃
    for k = 3:c.k
        Z[:,:,k] = 2*view(Z, :, :, k-1)*c.L̃ - view(Z, :, :, k-2)
    end

    Y = view(c.weight, :, :, 1) * view(Z, :, :, 1)
    for k = 2:c.k
        Y += view(c.weight, :, :, k) * view(Z, :, :, k)
    end
    Y += c.bias
    return Y
end

function Base.show(io::IO, l::ChebConv)
    print(io, "ChebConv(G(V=", size(l.L̃, 1))
    print(io, ", E), ", l.in_channel, "=>", l.out_channel)
    print(io, ", k=", l.k)
    print(io, ")")
end



"""
    GraphConv(graph, in=>out)
    GraphConv(graph, in=>out, aggr)

Graph neural network layer.

# Arguments
- `graph`: should be a adjacency matrix, `SimpleGraph`, `SimpleDiGraph` (from LightGraphs) or `SimpleWeightedGraph`, `SimpleWeightedDiGraph` (from SimpleWeightedGraphs).
- `in`: the dimension of input features.
- `out`: the dimension of output features.
- `bias::Bool=true`: keyword argument, whether to learn the additive bias.
- `aggr::Symbol=:add`: an aggregate function applied to the result of message function. `:add`, `:max` and `:mean` are available.
"""
struct GraphConv{V,T} <: MessagePassing
    adjlist::V
    weight1::AbstractMatrix{T}
    weight2::AbstractMatrix{T}
    bias::AbstractMatrix{T}
    aggr::Symbol
end

function GraphConv(el::AbstractVector{<:AbstractVector{<:Integer}},
                   ch::Pair{<:Integer,<:Integer}, aggr=:add;
                   init = glorot_uniform, bias::Bool=true)
    N = size(el, 1)
    b = bias ? init(ch[2], N) : zeros(T, ch[2], N)
    GraphConv(el, init(ch[2], ch[1]), init(ch[2], ch[1]), b, aggr)
end

function GraphConv(adj::AbstractMatrix, ch::Pair{<:Integer,<:Integer}, aggr=:add;
                   init = glorot_uniform, bias::Bool=true)
    N = size(adj, 1)
    b = bias ? init(ch[2], N) : zeros(T, ch[2], N)
    GraphConv(neighbors(adj), init(ch[2], ch[1]), init(ch[2], ch[1]), b, aggr)
end

<<<<<<< HEAD
children(g::GraphConv) = (g.weight1, g.weight2, g.bias)
=======
@functor GraphConv
trainable(g::GraphConv) = [g.weight1, g.weight2, g.bias]
>>>>>>> 3a47ec3a

message(g::GraphConv; x_i=zeros(0), x_j=zeros(0)) = g.weight2 * x_j
update(g::GraphConv; X=zeros(0), M=zeros(0)) = g.weight1*X + M + g.bias
(g::GraphConv)(X::AbstractMatrix) = propagate(g, X=X, aggr=:add)

function Base.show(io::IO, l::GraphConv)
    in_channel = size(l.weight1, ndims(l.weight1))
    out_channel = size(l.weight1, ndims(l.weight1)-1)
    print(io, "GraphConv(G(V=", length(l.adjlist), ", E=", sum(length, l.adjlist)÷2)
    print(io, "), ", in_channel, "=>", out_channel)
    print(io, ", aggr=", AGGR2STR[l.aggr])
    print(io, ")")
end



"""
    GATConv(graph, in=>out)

Graph attentional layer.

# Arguments
- `graph`: should be a adjacency matrix, `SimpleGraph`, `SimpleDiGraph` (from LightGraphs) or `SimpleWeightedGraph`, `SimpleWeightedDiGraph` (from SimpleWeightedGraphs).
- `in`: the dimension of input features.
- `out`: the dimension of output features.
- `bias::Bool=true`: keyword argument, whether to learn the additive bias.
- `negative_slope::Real=0.2`: keyword argument, the parameter of LeakyReLU.
"""
struct GATConv{V,T} <: MessagePassing
    adjlist::V
    weight::AbstractMatrix{T}
    bias::AbstractMatrix{T}
    a::AbstractArray
    negative_slope::Real
end

function GATConv(adj::AbstractMatrix, ch::Pair{<:Integer,<:Integer}; heads=1,
                 concat=true, negative_slope=0.2, init=glorot_uniform, bias::Bool=true)
    N = size(adj, 1)
    b = bias ? init(ch[2], N) : zeros(T, ch[2], N)
    GATConv(neighbors(adj), init(ch[2], ch[1]), b, init(2 * ch[2]), negative_slope)
end

<<<<<<< HEAD
children(g::GATConv) = (g.weight, g.bias, g.a)
=======
@functor GATConv
trainable(g::GATConv) = [g.weight, g.bias, g.a]
>>>>>>> 3a47ec3a

function message(g::GATConv; x_i=zeros(0), x_j=zeros(0))
    n = size(x_j, 2)
    α = leakyrelu.(g.a' * vcat(repeat(x_i, outer=(1,n)), x_j), g.negative_slope)
    α = asoftmax(α)
    α .* x_j
end
update(g::GATConv; X=zeros(0), M=zeros(0)) = M + g.bias
(g::GATConv)(X::AbstractMatrix) = propagate(g, X=g.weight*X, aggr=:add)


function asoftmax(xs)
    xs = [exp.(x) for x in xs]
    s = sum(xs)
    return [x ./ s for x in xs]
end

function Base.show(io::IO, l::GATConv)
    in_channel = size(l.weight, ndims(l.weight))
    out_channel = size(l.weight, ndims(l.weight)-1)
    print(io, "GATConv(G(V=", length(l.adjlist), ", E=", sum(length, l.adjlist)÷2)
    print(io, "), ", in_channel, "=>", out_channel)
    print(io, ", LeakyReLU(λ=", l.negative_slope)
    print(io, "))")
end



"""
    GatedGraphConv(graph, out, num_layers)

Gated graph convolution layer.

# Arguments
- `graph`: should be a adjacency matrix, `SimpleGraph`, `SimpleDiGraph` (from LightGraphs) or `SimpleWeightedGraph`, `SimpleWeightedDiGraph` (from SimpleWeightedGraphs).
- `out`: the dimension of output features.
- `num_layers` specifies the number of gated recurrent unit.
- `aggr::Symbol=:add`: an aggregate function applied to the result of message function. `:add`, `:max` and `:mean` are available.
"""
struct GatedGraphConv{V,T,R} <: MessagePassing
    adjlist::V
    weight::AbstractArray{T}
    gru::R
    out_ch::Integer
    num_layers::Integer
    aggr::Symbol
end

function GatedGraphConv(adj::AbstractMatrix, out_ch::Integer, num_layers::Integer;
                        aggr=:add, init=glorot_uniform)
    N = size(adj, 1)
    w = init(out_ch, out_ch, num_layers)
    gru = GRUCell(out_ch, out_ch)
    GatedGraphConv(neighbors(adj), w, gru, out_ch, num_layers, aggr)
end

<<<<<<< HEAD
children(g::GatedGraphConv) = (g.weight, g.gru)
=======
@functor GatedGraphConv
trainable(g::GatedGraphConv) = [g.weight, g.gru]
>>>>>>> 3a47ec3a

message(g::GatedGraphConv; x_i=zeros(0), x_j=zeros(0)) = x_j
update(g::GatedGraphConv; X=zeros(0), M=zeros(0)) = M
function (g::GatedGraphConv)(X::AbstractMatrix{T}) where {T<:Real}
    H = X
    m, n = size(H)
    @assert (m <= g.out_ch) "number of input features must less or equals to output features."
    (m < g.out_ch) && (H = vcat(H, zeros(T, g.out_ch - m, n)))

    for i = 1:g.num_layers
        M = view(g.weight, :, :, i) * H
        M = propagate(g, X=M, aggr=g.aggr)
        H, _ = g.gru(H, M)
    end
    H
end

function Base.show(io::IO, l::GatedGraphConv)
    print(io, "GatedGraphConv(G(V=", length(l.adjlist), ", E=", sum(length, l.adjlist)÷2)
    print(io, "), (=>", l.out_ch)
    print(io, ")^", l.num_layers)
    print(io, ", aggr=", AGGR2STR[l.aggr])
    print(io, ")")
end



"""
    EdgeConv(graph, nn)
    EdgeConv(graph, nn, aggr)

Edge convolutional layer.

# Arguments
- `graph`: should be a adjacency matrix, `SimpleGraph`, `SimpleDiGraph` (from LightGraphs) or `SimpleWeightedGraph`, `SimpleWeightedDiGraph` (from SimpleWeightedGraphs).
- `nn`: a neural network
- `aggr::Symbol=:max`: an aggregate function applied to the result of message function. `:add`, `:max` and `:mean` are available.
"""
struct EdgeConv{V} <: MessagePassing
    adjlist::V
    nn
    aggr::Symbol
end

function EdgeConv(adj::AbstractMatrix, nn; aggr::Symbol=:max)
    EdgeConv(neighbors(adj), nn, aggr)
end

<<<<<<< HEAD
children(e::EdgeConv) = (e.nn,)
=======
@functor EdgeConv
trainable(e::EdgeConv) = [e.nn]
>>>>>>> 3a47ec3a

function message(e::EdgeConv; x_i=zeros(0), x_j=zeros(0))
    n = size(x_j, 2)
    e.nn(vcat(repeat(x_i, outer=(1,n)), x_j .- x_i))
end
update(e::EdgeConv; X=zeros(0), M=zeros(0)) = M
(e::EdgeConv)(X::AbstractMatrix) = propagate(e, X=X, aggr=e.aggr)

function Base.show(io::IO, l::EdgeConv)
    print(io, "EdgeConv(G(V=", length(l.adjlist), ", E=", sum(length, l.adjlist)÷2)
    print(io, "), ", l.nn)
    print(io, ", aggr=", AGGR2STR[l.aggr])
    print(io, ")")
end<|MERGE_RESOLUTION|>--- conflicted
+++ resolved
@@ -146,12 +146,8 @@
     GraphConv(neighbors(adj), init(ch[2], ch[1]), init(ch[2], ch[1]), b, aggr)
 end
 
-<<<<<<< HEAD
-children(g::GraphConv) = (g.weight1, g.weight2, g.bias)
-=======
 @functor GraphConv
 trainable(g::GraphConv) = [g.weight1, g.weight2, g.bias]
->>>>>>> 3a47ec3a
 
 message(g::GraphConv; x_i=zeros(0), x_j=zeros(0)) = g.weight2 * x_j
 update(g::GraphConv; X=zeros(0), M=zeros(0)) = g.weight1*X + M + g.bias
@@ -195,12 +191,8 @@
     GATConv(neighbors(adj), init(ch[2], ch[1]), b, init(2 * ch[2]), negative_slope)
 end
 
-<<<<<<< HEAD
-children(g::GATConv) = (g.weight, g.bias, g.a)
-=======
 @functor GATConv
 trainable(g::GATConv) = [g.weight, g.bias, g.a]
->>>>>>> 3a47ec3a
 
 function message(g::GATConv; x_i=zeros(0), x_j=zeros(0))
     n = size(x_j, 2)
@@ -257,12 +249,8 @@
     GatedGraphConv(neighbors(adj), w, gru, out_ch, num_layers, aggr)
 end
 
-<<<<<<< HEAD
-children(g::GatedGraphConv) = (g.weight, g.gru)
-=======
 @functor GatedGraphConv
 trainable(g::GatedGraphConv) = [g.weight, g.gru]
->>>>>>> 3a47ec3a
 
 message(g::GatedGraphConv; x_i=zeros(0), x_j=zeros(0)) = x_j
 update(g::GatedGraphConv; X=zeros(0), M=zeros(0)) = M
@@ -311,12 +299,8 @@
     EdgeConv(neighbors(adj), nn, aggr)
 end
 
-<<<<<<< HEAD
-children(e::EdgeConv) = (e.nn,)
-=======
 @functor EdgeConv
 trainable(e::EdgeConv) = [e.nn]
->>>>>>> 3a47ec3a
 
 function message(e::EdgeConv; x_i=zeros(0), x_j=zeros(0))
     n = size(x_j, 2)
